--- conflicted
+++ resolved
@@ -140,7 +140,6 @@
     target_bin_path = os.path.join(BIN_DIR, target_name + ".bin")
     assert os.path.exists(target_bin_path) is True
     test_filename = "/polytracker/tests/test_data/test_data.txt"
-<<<<<<< HEAD
     os.environ["POLYPATH"] = test_filename
     os.environ["POLYOUTPUT"] = os.path.join(TEST_RESULTS_DIR, target_name)
     # Test config, this changes the polystart/polyend
@@ -161,16 +160,6 @@
     for i in range(4, 10):
         assert i not in pp.processed_taint_sets["main"]["input_bytes"][test_filename]
     os.remove("./polytracker_config.json")
-=======
-    pp = validate_execute_target(target_name)
-    res = pp.source_metadata[test_filename]
-    assert 0 == 0
-
-
-# TODO
-# test last byte in file touch.
->>>>>>> 748a13e9
-
 
 def test_source_fopen():
     target_name = "test_fopen.c"
