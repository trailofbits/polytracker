--- conflicted
+++ resolved
@@ -11,11 +11,6 @@
     config.addinivalue_line(
         "markers",
         "program_trace: mark the C/C++ source file to be automatically compiled, instrumented, and run for the test",
-    )
-
-    config.addinivalue_line(
-        "markers",
-        "input_file: provides a input file with known inputs at a random path",
     )
 
 
@@ -49,30 +44,10 @@
     # Create a file with input data
     input = tmp_path / "test_data.txt"
     input.write_text("{abcdefgh9jklmnopqrstuvwxyz}\n")
-<<<<<<< HEAD
-=======
-    print(f"Returning {input}")
->>>>>>> 1a4f0428
     return input
 
 
 @pytest.fixture
-<<<<<<< HEAD
-def program_trace(input_file, monkeypatch, request):
-    # Run everything in a per-test temporary directory
-    monkeypatch.chdir(input_file.parent)
-    # Build a clean test binary to get a blight journal
-    marker = request.node.get_closest_marker("program_trace")
-    tstdir = Path(request.fspath).parent
-    target = tstdir / Path(marker.args[0])
-    binary = Path(f"{target.stem}.bin").resolve()
-    build(target, binary)
-    # Build an instrumented test binary
-    trace_file = Path(f"{target.stem}.db").resolve()
-    trace_file.unlink(missing_ok=True)
-    instrument(binary.name)
-    # Run the instrumented binary to get a trace file
-=======
 def target_source(request):
     """Locates the target source file to instrument"""
     marker = request.node.get_closest_marker("program_trace")
@@ -102,7 +77,6 @@
 def program_trace(input_file, trace_file, instrumented_binary, monkeypatch):
     # Run everything in a per-test temporary directory
     monkeypatch.chdir(input_file.parent)
->>>>>>> 1a4f0428
     monkeypatch.setenv("POLYDB", str(trace_file))
     cmd = [
         # instrumented binary
