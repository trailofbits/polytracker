#include <catch2/catch.hpp>

#include "taintdag/stream_offset.h"

#include "utils.h"

namespace taintdag {

TEST_CASE("StreamOffset", "StreamOffset") {

  StreamOffset<4> ofs;
  REQUIRE(ofs.increase(0, 0) == 0);
  REQUIRE(ofs.increase(0, 0) == 0);

  SECTION("Reading 3 bytes twice") {
    REQUIRE(ofs.increase(0, 3) == 0);
    REQUIRE(ofs.increase(0, 3) == 3);
  }

  SECTION("Reads doesn't interfer") {
    ofs.increase(0, 99);
    ofs.increase(1, 2);

    REQUIRE(ofs.increase(0, 1) == 99);
    REQUIRE(ofs.increase(1, 1) == 2);
  }

  SECTION("SourceIndex out of bounds aborts") {
<<<<<<< HEAD
    ErrorExitReplace errthrow;
    REQUIRE_THROWS_AS(ofs.increase(4, 1), ErrorExit);
=======
    test::ErrorExitReplace errthrow;
    REQUIRE_THROWS_AS(ofs.read(4, 1), test::ErrorExit);
>>>>>>> 6f843025
  }
}

}<|MERGE_RESOLUTION|>--- conflicted
+++ resolved
@@ -26,13 +26,8 @@
   }
 
   SECTION("SourceIndex out of bounds aborts") {
-<<<<<<< HEAD
-    ErrorExitReplace errthrow;
-    REQUIRE_THROWS_AS(ofs.increase(4, 1), ErrorExit);
-=======
     test::ErrorExitReplace errthrow;
-    REQUIRE_THROWS_AS(ofs.read(4, 1), test::ErrorExit);
->>>>>>> 6f843025
+    REQUIRE_THROWS_AS(ofs.increase(4, 1), test::ErrorExit);
   }
 }
 
