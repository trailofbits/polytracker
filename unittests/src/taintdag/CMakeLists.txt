--- conflicted
+++ resolved
@@ -3,12 +3,9 @@
 add_executable(
   ${TAINTDAG_UNITTEST}
   main.cpp
-<<<<<<< HEAD
   tdag.cpp
   taintdag.cpp
-=======
   bitmap_section.cpp
->>>>>>> d1045cbb
   encoding.cpp
   fnmapping.cpp
   fntrace.cpp
