set(TAINTDAG_UNITTEST tests-taintdag)

add_executable(
  ${TAINTDAG_UNITTEST}
  main.cpp
<<<<<<< HEAD
  tdag.cpp
  taintdag.cpp
=======
  bitmap_section.cpp
>>>>>>> 1a4f0428
  encoding.cpp
  fnmapping.cpp
  fntrace.cpp
  union.cpp
  labeldeq.cpp
<<<<<<< HEAD
  bitmap_section.cpp)
=======
  stream_offset.cpp
  tdag.cpp)
>>>>>>> 1a4f0428

target_include_directories(
  ${TAINTDAG_UNITTEST} PUBLIC ${CMAKE_SOURCE_DIR}/polytracker/include
                              ${POLYTRACKER_CXX_INCLUDE})

target_compile_options(${TAINTDAG_UNITTEST} PRIVATE -fno-rtti -Wall -Werror
                                                    -stdlib=libc++)

target_link_options(${TAINTDAG_UNITTEST} PRIVATE -stdlib=libc++)
target_link_directories(${TAINTDAG_UNITTEST} PRIVATE ${POLYTRACKER_CXX_LIB})
target_link_libraries(${TAINTDAG_UNITTEST} Polytracker Catch2::Catch2
                      spdlog::spdlog_header_only)

add_test(
  NAME test_${TAINTDAG_UNITTEST}
  COMMAND "$<TARGET_FILE:${TAINTDAG_UNITTEST}>"
  WORKING_DIRECTORY "${CMAKE_CURRENT_BINARY_DIR}")<|MERGE_RESOLUTION|>--- conflicted
+++ resolved
@@ -3,23 +3,15 @@
 add_executable(
   ${TAINTDAG_UNITTEST}
   main.cpp
-<<<<<<< HEAD
   tdag.cpp
   taintdag.cpp
-=======
   bitmap_section.cpp
->>>>>>> 1a4f0428
   encoding.cpp
   fnmapping.cpp
   fntrace.cpp
   union.cpp
   labeldeq.cpp
-<<<<<<< HEAD
-  bitmap_section.cpp)
-=======
-  stream_offset.cpp
-  tdag.cpp)
->>>>>>> 1a4f0428
+  stream_offset.cpp)
 
 target_include_directories(
   ${TAINTDAG_UNITTEST} PUBLIC ${CMAKE_SOURCE_DIR}/polytracker/include
