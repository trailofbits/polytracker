--- conflicted
+++ resolved
@@ -141,8 +141,6 @@
 If you aren't sure about what libraries you might need to link for a complex target, the enviornment variable `WLLVM_ARTIFACT_STORE` sets a directory that contains a mainfest that logs all build commands and artifacts used. You should be able to rebuild the target completely using information in the mantifest and the artifacts. 
 
 
-<<<<<<< HEAD
-=======
 ## Environment Variables 
 
 PolyTracker accepts configuration paramters in the form of environment variables to avoid recompiling target programs. The current environment variables PolyTracker supports is: 
@@ -185,7 +183,6 @@
 like POLYPATH do not have defaults, so if POLYPATH isn't specified via environment variable or config, an error will
 be thrown.
 
->>>>>>> fc2bbe67
 ## Running an Instrumented Program
 
 The PolyTracker instrumentation looks for the `POLYPATH` environment variable to specify which input file's bytes are meant to be tracked. (Note: PolyTracker can in fact track multiple input files—and really any file-like stream such as network sockets—however, we have thus far only exposed the capability to specify a single file. This will be improved in a future release.)
