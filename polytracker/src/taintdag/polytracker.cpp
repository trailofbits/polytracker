/*
 * Copyright (c) 2022-present, Trail of Bits, Inc.
 * All rights reserved.
 *
 * This source code is licensed in accordance with the terms specified in
 * the LICENSE file found in the root directory of this source tree.
 */

<<<<<<< HEAD
#include <filesystem>
#include <system_error>

=======
>>>>>>> 1a4f0428
#include "taintdag/polytracker.h"
#include "taintdag/util.h"
#include <sanitizer/dfsan_interface.h>

<<<<<<< HEAD
=======
#include <sys/stat.h>

>>>>>>> 1a4f0428
#include "taintdag/error.h"
#include "taintdag/fnmapping.h"
#include "taintdag/fntrace.h"

namespace taintdag {

PolyTracker::PolyTracker(std::filesystem::path const &outputfile)
    : output_file_{outputfile} {}

label_t PolyTracker::union_labels(label_t l1, label_t l2) {
  return output_file_.section<Labels>().union_taint(l1, l2);
}

<<<<<<< HEAD
void PolyTracker::open_file(int fd, std::filesystem::path const &path) {
  // Try to determine the file size. If unknown, just mark it as unknown.
  std::error_code ec;
  uint64_t size = std::filesystem::file_size(path, ec);
  if (ec) {
    size = SourceEntry::InvalidSize;
  }
=======
void PolyTracker::open_file(int fd, fs::path const &path) {
  // Try to determine the file size. If unknown, just mark it as unknown.
  uint64_t size = [fd]() -> uint64_t {
    struct stat st;
    if (fstat(fd, &st) == 0 && S_ISREG(st.st_mode)) {
      return st.st_size;
    } else {
      return SourceEntry::InvalidSize;
    }
  }();
>>>>>>> 1a4f0428

  // TODO (hbrodin): If we decide to separate sources and sinks, extend this
  // method to accept a direction parameter e.g. in, inout, out and make an
  // additional call to add a sink.
  output_file_.section<Sources>().add_source(path.string(), fd, size);
}

void PolyTracker::close_file(int fd) {
  // TODO (hbrodin): Noop for now.
  (void)fd;
}

taint_range_t PolyTracker::create_source_taint(source_index_t src,
                                               std::span<uint8_t const> dst,
                                               size_t offset) {
  // Allocate the source taint labels
  auto rng = output_file_.section<Labels>().create_source_labels(src, offset,
                                                                 dst.size());

  // Add the source labels to the source label index
  output_file_.section<SourceLabelIndexSection>().set_range(
      BitIndex{rng.first}, BitCount{dst.size()});

  // Mark memory with corresponding labels
  // NOTE(hbrodin): The const_cast is unfortunate. Memory pointed to by &c will
  // not be modified, but a corresponding shadow memory region will be.
  auto lbl = rng.first;
  for (auto &c : dst) {
    dfsan_set_label(lbl++, const_cast<uint8_t *>(&c), sizeof(char));
  }
  return rng;
}

// Introduce source taint when reading from taint source fd.
//
// If fd is not tracked as a taint source, no labels will be assigned to the
// corresponding mem.
<<<<<<< HEAD
std::optional<taint_range_t> PolyTracker::source_taint(int fd, void const *mem,
                                                       source_offset_t offset,
                                                       size_t length) {
  if (auto source_index = output_file_.section<Sources>().mapping_idx(fd)) {
    return this->create_source_taint(
        *source_index, {reinterpret_cast<uint8_t const *>(mem), length},
        offset);
  }
  // Not tracked as taint source
=======
// NOTE: If offset < 0, the assumption is made that offsets aren't known and
// per source tracking should be used. This typically happens for stdin, sockets
// and other streams.
std::optional<taint_range_t> PolyTracker::source_taint(int fd, void const *mem,
                                                       source_offset_t offset,
                                                       size_t length) {
  if (auto source_index = output_file_.section<Sources>().mapping_idx(fd);
      source_index) {
    if (offset < 0) {
      offset = stream_offsets_.read(*source_index, length);
    }
    return create_source_taint(*source_index,
                               {reinterpret_cast<uint8_t const *>(mem), length},
                               offset);
  }
>>>>>>> 1a4f0428
  return {};
}

// Introduce source taint when reading from taint source fd.
//
<<<<<<< HEAD
// If fd is not tracked as a taint source, no labels will be assigned to the
// corresponding mem.
std::optional<taint_range_t>
PolyTracker::source_taint(int fd, source_offset_t offset, size_t length) {
  if (auto source_index = output_file_.section<Sources>().mapping_idx(fd)) {
    return this->output_file_.section<Labels>().create_source_labels(
        *source_index, offset, length);
  }
  // Not tracked as taint source
=======
// If fd is not tracked as a taint source, no action will be taken.
// NOTE: If offset < 0, the assumption is made that offsets aren't known and
// per source tracking should be used. This typically happens for  stdin.
std::optional<taint_range_t>
PolyTracker::source_taint(int fd, source_offset_t offset, size_t length) {
  if (auto source_index = output_file_.section<Sources>().mapping_idx(fd);
      source_index) {
    if (offset < 0) {
      offset = stream_offsets_.read(*source_index, length);
    }
    auto range = output_file_.section<Labels>().create_source_labels(
        *source_index, offset, length);
    output_file_.section<SourceLabelIndexSection>().set_range(
        BitIndex{range.first}, BitCount{length});
    return range;
  }
>>>>>>> 1a4f0428
  return {};
}

// Introduce source taint to a named memory location
//
// Allows a memory region (dst) to be considered a taint source. A new source
// named name will be created and source labels will be created for dst.
std::optional<taint_range_t>
PolyTracker::create_taint_source(std::string_view name,
                                 std::span<uint8_t> dst) {

<<<<<<< HEAD
  if (auto source_index = output_file_.section<Sources>().add_source(name)) {
    return this->create_source_taint(*source_index, dst, 0);
  }
  // Failed to add a new source
  return {};
=======
  return map(
      output_file_.section<Sources>().add_source(name),
      [dst, this](auto src) { return this->create_source_taint(src, dst, 0); });
>>>>>>> 1a4f0428
}

void PolyTracker::taint_sink(int fd, sink_offset_t offset, void const *mem,
                             size_t length) {

  // TODO (hbrodin): Optimize this. Add a way of representing the entire write
  // without calling log_single. Observations from writing png from pdf:
  //  - there are a lot of outputs repeated once - could reuse highest label
  //  bit to indicate that the value should be repeated and only output offset
  //  should increase by one.
  //  - writes come in chunks of 78, 40-70k of data. Could write [fileindex,
  //  offset, len, label1, label2, ...label-len]
  //    instead of [fileindex offset label1] [fileindex offset label2] ...
  //    [fileindex offset label-len]
  // could consider variable length encoding of values. Not sure how much of a
  // gain it would be.

<<<<<<< HEAD
  if (auto idx = output_file_.section<Sources>().mapping_idx(fd)) {
=======
  if (auto idx = output_file_.section<Sources>().mapping_idx(fd); idx) {
>>>>>>> 1a4f0428
    std::span<uint8_t const> src{reinterpret_cast<uint8_t const *>(mem),
                                 length};
    for (auto &c : src) {
      auto lbl = dfsan_read_label(&c, sizeof(char));
      if (lbl > 0)
        output_file_.section<TaintSink>().log_single(offset, lbl, *idx);
      ++offset;
    }
  }
}

void PolyTracker::taint_sink(int fd, sink_offset_t offset, label_t label,
                             size_t length) {
  if (label == 0)
    return;

<<<<<<< HEAD
  if (auto idx = output_file_.section<Sources>().mapping_idx(fd)) {
=======
  if (auto idx = output_file_.section<Sources>().mapping_idx(fd); idx) {
>>>>>>> 1a4f0428
    for (size_t i = 0; i < length; ++i) {
      output_file_.section<TaintSink>().log_single(offset + i, label, *idx);
    }
  }
}

void PolyTracker::affects_control_flow(label_t lbl) {
  output_file_.section<Labels>().affects_control_flow(lbl);
}

<<<<<<< HEAD
Functions::index_t PolyTracker::function_entry(std::string_view name) {
  auto &functions{output_file_.section<Functions>()};
  auto maybe_index{functions.add_mapping(name)};
  if (!maybe_index) {
    error_exit("Failed to add function mapping for: ", name);
  }
  auto &events{output_file_.section<Events>()};
  events.log_fn_event(Event::kind_t::entry, *maybe_index);
  return *maybe_index;
}

void PolyTracker::function_exit(Functions::index_t index) {
  auto &events{output_file_.section<Events>()};
  events.log_fn_event(Event::kind_t::exit, index);
=======
FnMapping::index_t PolyTracker::function_entry(std::string_view name) {
  // auto maybe_index{output_file_.section<Sources>().add_mapping(name)};
  // if (!maybe_index) {
  //   error_exit("Failed to add function mapping for: ", name);
  // }
  // fnt_.log_fn_event(FnTrace::event_t::kind_t::entry, *maybe_index);
  // return *maybe_index;
  return 0;
}

void PolyTracker::function_exit(FnMapping::index_t index) {
  // fnt_.log_fn_event(FnTrace::event_t::kind_t::exit, index);
>>>>>>> 1a4f0428
}

} // namespace taintdag<|MERGE_RESOLUTION|>--- conflicted
+++ resolved
@@ -6,21 +6,13 @@
  * the LICENSE file found in the root directory of this source tree.
  */
 
-<<<<<<< HEAD
 #include <filesystem>
 #include <system_error>
 
-=======
->>>>>>> 1a4f0428
 #include "taintdag/polytracker.h"
 #include "taintdag/util.h"
 #include <sanitizer/dfsan_interface.h>
 
-<<<<<<< HEAD
-=======
-#include <sys/stat.h>
-
->>>>>>> 1a4f0428
 #include "taintdag/error.h"
 #include "taintdag/fnmapping.h"
 #include "taintdag/fntrace.h"
@@ -34,7 +26,6 @@
   return output_file_.section<Labels>().union_taint(l1, l2);
 }
 
-<<<<<<< HEAD
 void PolyTracker::open_file(int fd, std::filesystem::path const &path) {
   // Try to determine the file size. If unknown, just mark it as unknown.
   std::error_code ec;
@@ -42,18 +33,6 @@
   if (ec) {
     size = SourceEntry::InvalidSize;
   }
-=======
-void PolyTracker::open_file(int fd, fs::path const &path) {
-  // Try to determine the file size. If unknown, just mark it as unknown.
-  uint64_t size = [fd]() -> uint64_t {
-    struct stat st;
-    if (fstat(fd, &st) == 0 && S_ISREG(st.st_mode)) {
-      return st.st_size;
-    } else {
-      return SourceEntry::InvalidSize;
-    }
-  }();
->>>>>>> 1a4f0428
 
   // TODO (hbrodin): If we decide to separate sources and sinks, extend this
   // method to accept a direction parameter e.g. in, inout, out and make an
@@ -91,25 +70,13 @@
 //
 // If fd is not tracked as a taint source, no labels will be assigned to the
 // corresponding mem.
-<<<<<<< HEAD
-std::optional<taint_range_t> PolyTracker::source_taint(int fd, void const *mem,
-                                                       source_offset_t offset,
-                                                       size_t length) {
-  if (auto source_index = output_file_.section<Sources>().mapping_idx(fd)) {
-    return this->create_source_taint(
-        *source_index, {reinterpret_cast<uint8_t const *>(mem), length},
-        offset);
-  }
-  // Not tracked as taint source
-=======
 // NOTE: If offset < 0, the assumption is made that offsets aren't known and
 // per source tracking should be used. This typically happens for stdin, sockets
 // and other streams.
 std::optional<taint_range_t> PolyTracker::source_taint(int fd, void const *mem,
                                                        source_offset_t offset,
                                                        size_t length) {
-  if (auto source_index = output_file_.section<Sources>().mapping_idx(fd);
-      source_index) {
+  if (auto source_index = output_file_.section<Sources>().mapping_idx(fd)) {
     if (offset < 0) {
       offset = stream_offsets_.read(*source_index, length);
     }
@@ -117,30 +84,17 @@
                                {reinterpret_cast<uint8_t const *>(mem), length},
                                offset);
   }
->>>>>>> 1a4f0428
   return {};
 }
 
 // Introduce source taint when reading from taint source fd.
 //
-<<<<<<< HEAD
-// If fd is not tracked as a taint source, no labels will be assigned to the
-// corresponding mem.
+// If fd is not tracked as a taint source, no action will be taken.
+// NOTE: If offset < 0, the assumption is made that offsets aren't known and
+// per source tracking should be used. This typically happens for stdin.
 std::optional<taint_range_t>
 PolyTracker::source_taint(int fd, source_offset_t offset, size_t length) {
   if (auto source_index = output_file_.section<Sources>().mapping_idx(fd)) {
-    return this->output_file_.section<Labels>().create_source_labels(
-        *source_index, offset, length);
-  }
-  // Not tracked as taint source
-=======
-// If fd is not tracked as a taint source, no action will be taken.
-// NOTE: If offset < 0, the assumption is made that offsets aren't known and
-// per source tracking should be used. This typically happens for  stdin.
-std::optional<taint_range_t>
-PolyTracker::source_taint(int fd, source_offset_t offset, size_t length) {
-  if (auto source_index = output_file_.section<Sources>().mapping_idx(fd);
-      source_index) {
     if (offset < 0) {
       offset = stream_offsets_.read(*source_index, length);
     }
@@ -150,7 +104,6 @@
         BitIndex{range.first}, BitCount{length});
     return range;
   }
->>>>>>> 1a4f0428
   return {};
 }
 
@@ -162,17 +115,11 @@
 PolyTracker::create_taint_source(std::string_view name,
                                  std::span<uint8_t> dst) {
 
-<<<<<<< HEAD
   if (auto source_index = output_file_.section<Sources>().add_source(name)) {
     return this->create_source_taint(*source_index, dst, 0);
   }
   // Failed to add a new source
   return {};
-=======
-  return map(
-      output_file_.section<Sources>().add_source(name),
-      [dst, this](auto src) { return this->create_source_taint(src, dst, 0); });
->>>>>>> 1a4f0428
 }
 
 void PolyTracker::taint_sink(int fd, sink_offset_t offset, void const *mem,
@@ -190,11 +137,7 @@
   // could consider variable length encoding of values. Not sure how much of a
   // gain it would be.
 
-<<<<<<< HEAD
   if (auto idx = output_file_.section<Sources>().mapping_idx(fd)) {
-=======
-  if (auto idx = output_file_.section<Sources>().mapping_idx(fd); idx) {
->>>>>>> 1a4f0428
     std::span<uint8_t const> src{reinterpret_cast<uint8_t const *>(mem),
                                  length};
     for (auto &c : src) {
@@ -211,11 +154,7 @@
   if (label == 0)
     return;
 
-<<<<<<< HEAD
   if (auto idx = output_file_.section<Sources>().mapping_idx(fd)) {
-=======
-  if (auto idx = output_file_.section<Sources>().mapping_idx(fd); idx) {
->>>>>>> 1a4f0428
     for (size_t i = 0; i < length; ++i) {
       output_file_.section<TaintSink>().log_single(offset + i, label, *idx);
     }
@@ -226,7 +165,6 @@
   output_file_.section<Labels>().affects_control_flow(lbl);
 }
 
-<<<<<<< HEAD
 Functions::index_t PolyTracker::function_entry(std::string_view name) {
   auto &functions{output_file_.section<Functions>()};
   auto maybe_index{functions.add_mapping(name)};
@@ -241,20 +179,6 @@
 void PolyTracker::function_exit(Functions::index_t index) {
   auto &events{output_file_.section<Events>()};
   events.log_fn_event(Event::kind_t::exit, index);
-=======
-FnMapping::index_t PolyTracker::function_entry(std::string_view name) {
-  // auto maybe_index{output_file_.section<Sources>().add_mapping(name)};
-  // if (!maybe_index) {
-  //   error_exit("Failed to add function mapping for: ", name);
-  // }
-  // fnt_.log_fn_event(FnTrace::event_t::kind_t::entry, *maybe_index);
-  // return *maybe_index;
-  return 0;
-}
-
-void PolyTracker::function_exit(FnMapping::index_t index) {
-  // fnt_.log_fn_event(FnTrace::event_t::kind_t::exit, index);
->>>>>>> 1a4f0428
 }
 
 } // namespace taintdag