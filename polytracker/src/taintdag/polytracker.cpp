--- conflicted
+++ resolved
@@ -7,11 +7,7 @@
  */
 
 #include "taintdag/polytracker.h"
-<<<<<<< HEAD
 #include "taintdag/util.hpp"
-=======
-
->>>>>>> a7e10a1c
 #include <sanitizer/dfsan_interface.h>
 
 #include <sys/stat.h>
@@ -25,23 +21,7 @@
 namespace taintdag {
 
 PolyTracker::PolyTracker(std::filesystem::path const &outputfile)
-<<<<<<< HEAD
     : output_file_{outputfile} {}
-=======
-    : of_{outputfile}, fdm_{of_.fd_mapping_begin(), of_.fd_mapping_end()},
-      fnm_{of_.fn_mapping_begin(), of_.fn_mapping_end()},
-      fnt_{of_.fn_trace_begin(), of_.fn_trace_end()},
-      tdag_{of_.tdag_mapping_begin(), of_.tdag_mapping_end()},
-      sinklog_{of_.sink_mapping_begin(), of_.sink_mapping_end()} {}
-
-PolyTracker::~PolyTracker() {
-  of_.fileheader_fd_count(fdm_.get_mapping_count());
-  of_.fileheader_tdag_size(tdag_.label_count() * sizeof(storage_t));
-  of_.fileheader_sink_size(sinklog_.size());
-  of_.fileheader_fn_count(fnm_.get_mapping_count());
-  of_.fileheader_trace_count(fnt_.get_event_count());
-}
->>>>>>> a7e10a1c
 
 label_t PolyTracker::union_labels(label_t l1, label_t l2) {
   return output_file_.section<Labels>().union_taint(l1, l2);
