--- conflicted
+++ resolved
@@ -92,20 +92,10 @@
   /*
   if (UNLIKELY(!is_init)) {
     return;
-<<<<<<< HEAD
-  }
+  } else
   */
-  auto current_function_event = function_stack.top().func_event_id;
-  auto this_event_id = event_id++;
-  storeFuncCFGEdge(output_db, input_id, thread_id, index, curr_func_index,
-                   this_event_id, EdgeType::BACKWARD);
-  // TODO (Carson) move to logCallExit after
-  // Pop off stack while the stack_loc < current stack size. Means we hopped
-  // around.
-  while (stack_loc < function_stack.size()) {
-=======
-  } else if (UNLIKELY(function_stack.empty() ||
-                      function_stack.back().func_id != curr_func_index)) {
+  if (UNLIKELY(function_stack.empty() ||
+               function_stack.back().func_id != curr_func_index)) {
     std::cerr
         << "Warning: Could not resolve the function entry associated with "
            "the return from function "
@@ -116,8 +106,7 @@
       // if uninstrumented code calls into instrumented code, we'll get a
       // function entry event but no associated function exit. So see if we can
       // clean up the function stack:
-      while (!function_stack.empty() &&
-             function_stack.back().func_id != curr_func_index) {
+      while (stack_loc < function_stack.size()) {
         const auto current_function_event = function_stack.back().func_event_id;
         const auto func_index = function_stack.back().func_id;
         const auto this_event_id = event_id++;
@@ -126,10 +115,12 @@
                    thread_event_id++, EventType::FUNC_RET, func_index, 0,
                    current_function_event);
       }
+      /*
       if (!function_stack.empty()) {
         // we were able to clean up the function stack
         logFunctionExit(index);
       }
+      */
     }
     std::cerr << ". This is likely due to either an instrumentation error "
               << "or non-standard control-flow in the instrumented program "
@@ -137,21 +128,11 @@
               << "instrumented code.\n";
   } else {
     const auto current_function_event = function_stack.back().func_event_id;
+    const auto func_index = function_stack.back().func_id;
     const auto this_event_id = event_id++;
-    // std::cerr << "logFunctionExit(" << index << ") event_id = " <<
-    // this_event_id <<
-    //              ", curr_func_index = " << curr_func_index <<
-    //              ", current_function_event = " << current_function_event <<
-    //              "\n";
-    storeFuncCFGEdge(output_db, input_id, thread_id, index, curr_func_index,
-                     this_event_id, EdgeType::BACKWARD);
     function_stack.pop_back();
->>>>>>> ffd38641
     storeEvent(output_db, input_id, thread_id, this_event_id, thread_event_id++,
-               EventType::FUNC_RET, curr_func_index, 0, current_function_event);
-    function_stack.pop();
-    current_function_event = function_stack.top().func_event_id;
-    this_event_id = event_id++;
+               EventType::FUNC_RET, func_index, 0, current_function_event);
   }
 
   /*
@@ -192,15 +173,7 @@
   // blocks
   storeBlock(output_db, findex, bindex, btype);
   last_bb_event_id = event_id++;
-<<<<<<< HEAD
-  // TODO Carson, make this just a large array of size blocks.
-  auto entryCount = function_stack.top().bb_entry_count[bindex]++;
-
-  // Carson, if you can make sure that function_event always before block_event
-  // Then remove the ternary and take the else branch
-=======
   auto entryCount = function_stack.back().bb_entry_count[bindex]++;
->>>>>>> ffd38641
   storeBlockEntry(output_db, input_id, thread_id, last_bb_event_id,
                   thread_event_id++, findex, bindex,
                   function_stack.empty() ? last_bb_event_id
