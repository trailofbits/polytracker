--- conflicted
+++ resolved
@@ -1,11 +1,4 @@
 #include "polytracker/polytracker.h"
-<<<<<<< HEAD
-#include "polytracker/early_construct.h"
-#include "polytracker/logging.h"
-#include "polytracker/output.h"
-#include "polytracker/taint.h"
-=======
->>>>>>> df22eb9a
 #include "taintdag/polytracker.h"
 #include <atomic>
 #include <inttypes.h>
@@ -74,20 +67,12 @@
 extern "C" dfsan_label __polytracker_union_table(const dfsan_label &l1,
                                                  const dfsan_label &l2) {
   return get_polytracker_tdag().union_labels(l1, l2);
-<<<<<<< HEAD
-  // return getUnionEntry(l1, l2);
-=======
->>>>>>> df22eb9a
 }
 
 extern "C" void __polytracker_preserve_map(char *map) {}
 
 extern "C" void __polytracker_log_conditional_branch(dfsan_label label) {
   if (label > 0) {
-<<<<<<< HEAD
-    // logConditionalBranch(label);
-=======
->>>>>>> df22eb9a
     get_polytracker_tdag().affects_control_flow(label);
   }
 }
