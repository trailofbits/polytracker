--- conflicted
+++ resolved
@@ -27,18 +27,11 @@
   // code. Reads on the same source should be protected from running in
   // parallell (at least for the taint sources considered here, e.g. files).
   source_offset_t increase(source_index_t idx, size_t len) {
-<<<<<<< HEAD
-    if (idx >= SourceCount)
-      error_exit("Attempted increase offset of source index ",
-                 static_cast<uint64_t>(idx), ", only ", SourceCount,
-                 " sources available");
-=======
     if (idx >= SourceCount) {
       error_exit("Attempted increase offset of source index ",
                  static_cast<uint64_t>(idx), ", only ", SourceCount,
                  " sources available");
     }
->>>>>>> 4b985732
     return offset[idx].fetch_add(len);
   }
 
