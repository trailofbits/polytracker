--- conflicted
+++ resolved
@@ -6,34 +6,22 @@
  * the LICENSE file found in the root directory of this source tree.
  */
 
-<<<<<<< HEAD
+#pragma once
+
+#include <spdlog/spdlog.h>
+
 #include <functional>
 #include <iostream>
+#include <sstream>
 
 namespace taintdag {
 
 extern std::function<void(int)> error_function;
 
 template <typename... Msgs> void error_exit(Msgs &&...msgs) {
-  std::cerr << "Fatal error. Abort.\n";
-  (std::cerr << ... << msgs) << std::endl;
-  error_function(-1);
-=======
-#pragma once
-
-#include <spdlog/spdlog.h>
-
-#include <cstdlib>
-#include <sstream>
-
-namespace taintdag {
-
-template <typename... Msgs> void error_exit(Msgs &&... msgs) {
   std::stringstream ss;
   (ss << ... << msgs);
   spdlog::error(ss.str());
-  std::exit(EXIT_FAILURE);
->>>>>>> a7e10a1c
+  error_function(-1);
 }
-
-} // namespace taintdag+} // namespace taintdag
