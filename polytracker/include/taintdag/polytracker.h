/*
 * Copyright (c) 2022-present, Trail of Bits, Inc.
 * All rights reserved.
 *
 * This source code is licensed in accordance with the terms specified in
 * the LICENSE file found in the root directory of this source tree.
 */

#pragma once

<<<<<<< HEAD
#include "taintdag/outputfile.hpp"

#include <filesystem>
#include <span>

#include "taintdag/fnmapping.h"
#include "taintdag/fntrace.h"
#include "taintdag/labels.hpp"
#include "taintdag/sink.hpp"
#include "taintdag/string_table.hpp"
#include "taintdag/taint_source.hpp"
=======
#include <filesystem>
#include <span>

#include "taintdag/bitmap_section.h"
#include "taintdag/fnmapping.h"
#include "taintdag/labels.h"
#include "taintdag/outputfile.h"
#include "taintdag/sink.h"
#include "taintdag/string_table.h"
#include "taintdag/taint.h"
#include "taintdag/taint_source.h"
>>>>>>> d1045cbb

namespace taintdag {

// Main interface towards polytracker
class PolyTracker {

  using NewOutputFile =
      OutputFile<Sources, Labels, StringTable, TaintSink, Functions, Events>;

public:
  PolyTracker(std::filesystem::path const &outputfile = "polytracker.tdag");

  label_t union_labels(label_t l1, label_t l2);

  void open_file(int fd, std::filesystem::path const &path);
  void close_file(int fd);

  // Create taint labels representing a read of length starting at offset from
  // fd If no return value, the fd is not tracked.
  std::optional<taint_range_t>
  source_taint(int fd, void const *dst, source_offset_t offset, size_t length);

  // Just return the taint_range e.g. for return values
  std::optional<taint_range_t> source_taint(int fd, source_offset_t offset,
                                            size_t length);

  // Create a new taint source (not a file) and assigns taint labels
  // A new taint source named 'name' is created
  // Memory in 'dst' is assigned source taint labels referring to source 'name'
  // and in increasing offset.
  std::optional<taint_range_t> create_taint_source(std::string_view name,
                                                   std::span<uint8_t> dst);

  // Update the label, it affects control flow
  void affects_control_flow(label_t taint_label);

  // Log tainted data flowed into the sink
  void taint_sink(int fd, sink_offset_t offset, void const *mem, size_t length);
  // Same as before, but use same label for all data
  void taint_sink(int fd, sink_offset_t offset, label_t label, size_t length);

  // Log function entry
  Functions::index_t function_entry(std::string_view name);
  // Log function exit
  void function_exit(Functions::index_t index);

private:
  taint_range_t create_source_taint(source_index_t src,
                                    std::span<uint8_t const> dst,
                                    size_t offset = 0);
<<<<<<< HEAD
  NewOutputFile output_file_;
=======

  // Type used as index for source labels. Each label that is a source label
  // will have a corresponding bit set in this section (at the same bit index as
  // the label).
  using SourceLabelIndexSection = BitmapSectionBase<5, BitCount{max_label} + 1>;

  // ConcreteOutputFile is a specific configuration of the generic OutputFile
  // template. It determines the current layout of TDAG file in terms of which
  // sections and in which order they appear.
  using ConcreteOutputFile = OutputFile<Sources, Labels, StringTable, TaintSink,
                                        SourceLabelIndexSection>;
  ConcreteOutputFile output_file_;
>>>>>>> d1045cbb
};

} // namespace taintdag<|MERGE_RESOLUTION|>--- conflicted
+++ resolved
@@ -8,40 +8,23 @@
 
 #pragma once
 
-<<<<<<< HEAD
-#include "taintdag/outputfile.hpp"
-
-#include <filesystem>
-#include <span>
-
-#include "taintdag/fnmapping.h"
-#include "taintdag/fntrace.h"
-#include "taintdag/labels.hpp"
-#include "taintdag/sink.hpp"
-#include "taintdag/string_table.hpp"
-#include "taintdag/taint_source.hpp"
-=======
 #include <filesystem>
 #include <span>
 
 #include "taintdag/bitmap_section.h"
 #include "taintdag/fnmapping.h"
+#include "taintdag/fntrace.h"
 #include "taintdag/labels.h"
 #include "taintdag/outputfile.h"
 #include "taintdag/sink.h"
 #include "taintdag/string_table.h"
 #include "taintdag/taint.h"
 #include "taintdag/taint_source.h"
->>>>>>> d1045cbb
 
 namespace taintdag {
 
 // Main interface towards polytracker
 class PolyTracker {
-
-  using NewOutputFile =
-      OutputFile<Sources, Labels, StringTable, TaintSink, Functions, Events>;
-
 public:
   PolyTracker(std::filesystem::path const &outputfile = "polytracker.tdag");
 
@@ -83,9 +66,6 @@
   taint_range_t create_source_taint(source_index_t src,
                                     std::span<uint8_t const> dst,
                                     size_t offset = 0);
-<<<<<<< HEAD
-  NewOutputFile output_file_;
-=======
 
   // Type used as index for source labels. Each label that is a source label
   // will have a corresponding bit set in this section (at the same bit index as
@@ -95,10 +75,10 @@
   // ConcreteOutputFile is a specific configuration of the generic OutputFile
   // template. It determines the current layout of TDAG file in terms of which
   // sections and in which order they appear.
-  using ConcreteOutputFile = OutputFile<Sources, Labels, StringTable, TaintSink,
-                                        SourceLabelIndexSection>;
+  using ConcreteOutputFile =
+      OutputFile<Sources, Labels, StringTable, TaintSink,
+                 SourceLabelIndexSection, Functions, Events>;
   ConcreteOutputFile output_file_;
->>>>>>> d1045cbb
 };
 
 } // namespace taintdag