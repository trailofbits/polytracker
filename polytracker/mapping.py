"""
This module maps input byte offsets to output byte offsets
"""

from collections import defaultdict
from pathlib import Path
<<<<<<< HEAD
from typing import Dict, List, Optional, Set, Tuple, Iterator
=======
from typing import Dict, Iterator, List, Optional, Set, Tuple
>>>>>>> 55b0addf
from tqdm import tqdm

from .plugins import Command
from .taint_dag import TDFile, TDNode, TDRangeNode, TDSourceNode, TDUnionNode


LabelType = int
OffsetType = int
FileOffsetType = Tuple[Path, OffsetType]
CavityType = Tuple[OffsetType, OffsetType]


class InputOutputMapping:
    def __init__(self, f: TDFile):
        self.tdfile: TDFile = f

    def dfs_walk(
        self, label: LabelType, seen: Optional[Set[LabelType]] = None
    ) -> Iterator[Tuple[LabelType, TDNode]]:
        if seen is None:
            seen = set()

        stack = [label]
        while stack:
            lbl = stack.pop()

            if lbl in seen:
                continue

            seen.add(lbl)

            n = self.tdfile.decode_node(lbl)

            yield (lbl, n)

            if isinstance(n, TDSourceNode):
                continue

            elif isinstance(n, TDUnionNode):
                stack.append(n.left)
                stack.append(n.right)

            elif isinstance(n, TDRangeNode):
                stack.extend(range(n.first, n.last + 1))

    def mapping(self) -> Dict[FileOffsetType, Set[FileOffsetType]]:
        result: Dict[FileOffsetType, Set[FileOffsetType]] = defaultdict(set)
        for s in tqdm(list(self.tdfile.sinks)):
            for _, n in self.dfs_walk(s.label):
                if isinstance(n, TDSourceNode):
                    sp = self.tdfile.fd_headers[s.fdidx][0]
                    np = self.tdfile.fd_headers[n.idx][0]
                    result[(np, n.offset)].add((sp, s.offset))

        return result

    def marker_to_ranges(self, m: bytearray) -> List[CavityType]:
        ranges = []
        start = None
        for i, v in enumerate(m):
            if v == 0:
                if start is None:
                    start = i
            else:
                if start is not None:
                    ranges.append((start, i))
                    start = None
        if start is not None:
            ranges.append((start, len(m)))
        return ranges

    def file_cavities(self) -> Dict[Path, List[CavityType]]:
        seen: Set[LabelType] = set()
        markers: Dict[int, bytearray] = {}

        # Create the initial marker arrays, one per source file. Each offset in the
        # marker array corresponds to a single source file offset. Iterate over all
        # source taint labels, mark any that affects control flow. If they affect
        # control flow they are not a cavity. This will allow optimizations when
        # iterating over sinks as any taint node that affects control flow will
        # already have all of its source taints affecting control flow, and thus
        # be in the marker array already.
        for source_label in self.tdfile.input_labels():
            source_node = self.tdfile.decode_node(source_label)
            assert isinstance(source_node, TDSourceNode)
            source_index = source_node.idx
            source_offset = source_node.offset

            if source_index not in markers:
                # Attempt to get the size of the file, to prevent reallocation of the markers array.
                # Use whatever size is greater (size hint will be zero for failures) to allocate the
                # array.
                fdheader = self.tdfile.fd_headers[source_index][1]
                size = source_offset + 1 if fdheader.invalid_size() else fdheader.size
                markers[source_index] = bytearray(size)

            marker = markers[source_index]
            if source_offset >= len(marker):
                marker = marker.ljust(source_offset + 1, b"\0")
                markers[source_index] = marker

            if source_node.affects_control_flow:
                marker[source_offset] = 1

        # Now, iterate all taint labels written to outputs (sinks). Walk them backwards to reach
        # source nodes and mark any source offset contributing to outputs. If a node affects
        # control flow, it can be disregarded as that would already have spilled into the source
        # node (see above).
        for s in tqdm(list(self.tdfile.sinks)):
            sn = self.tdfile.decode_node(s.label)
            if sn.affects_control_flow:
                continue

            # If it is a source node add it (unless it affects control flow as it was already
            # set by the initial sweep).
            if isinstance(sn, TDSourceNode) and not sn.affects_control_flow:
                markers[sn.idx][sn.offset] = 1
            else:
                for lbl, n in self.dfs_walk(s.label, seen):
                    if isinstance(n, TDSourceNode):
                        markers[n.idx][n.offset] = 1
                    elif n.affects_control_flow:
                        if isinstance(n, TDUnionNode):
                            seen.add(n.left)
                            seen.add(n.right)
                        elif isinstance(n, TDRangeNode):
                            seen.update(range(n.first, n.last + 1))

        # Convert the source index to the source path and marker bit arrays to ranges
        return {
            self.tdfile.fd_headers[k][0]: self.marker_to_ranges(v)
            for (k, v) in markers.items()
        }


class MapInputsToOutputs(Command):
    name = "mapping"
    help = "generate a mapping of input byte offsets to output byte offsets"

    def __init_arguments__(self, parser):
        parser.add_argument("POLYTRACKER_TF", type=str, help="the trace file")

    def run(self, args):
        with open(args.POLYTRACKER_TF, "rb") as f:
            print(InputOutputMapping(TDFile(f)).mapping())


def ascii(b: bytes) -> str:
    result = []
    for i in b:
        if i == ord("\\"):
            result.append("\\\\")
        elif i == ord('"'):
            result.append('\\"')
        elif ord(" ") <= i <= ord("~"):
            result.append(chr(i))
        elif i == 0:
            result.append("\\0")
        elif i == ord("\n"):
            result.append("\\n")
        elif i == ord("\t"):
            result.append("\\t")
        elif i == ord("\r"):
            result.append("\\r")
        elif i < 10:
            result.append(f"\\{i}")
        else:
            result.append(f"\\x{i:x}")
    return "".join(result)


class FileCavities(Command):
    name = "cavities"
    help = "finds input byte offsets that do not affect any output byte offsets"

    def __init_arguments__(self, parser):
        parser.add_argument("POLYTRACKER_TF", type=str, help="the trace file")
        parser.add_argument(
            "--print-bytes",
            "-b",
            action="store_true",
            help="print file bytes in and around the cavity",
        )

    def run(self, args):
        def print_cavity(path: Path, begin: LabelType, end: LabelType) -> None:
            print(f"{path},{begin},{end}")

        with open(args.POLYTRACKER_TF, "rb") as f:
            cavities = InputOutputMapping(TDFile(f)).file_cavities()

            if not args.print_bytes:
                for path, cs in cavities.items():
                    for cavity in cs:
                        print_cavity(path, *cavity)
                return

            for path, cs in cavities.items():
                with open(path, "rb") as f:
                    contents = f.read()
                    for begin, end in cs:
                        print_cavity(path, begin, end)
                        before = ascii(contents[max(begin - 10, 0) : begin])
                        after = ascii(contents[end : end + 10])
                        inside = ascii(contents[begin:end])
                        print(f'\t"{before}{inside}{after}"')
                        print(f"\t {' ' * len(before)}{'^' * len(inside)}")<|MERGE_RESOLUTION|>--- conflicted
+++ resolved
@@ -4,11 +4,7 @@
 
 from collections import defaultdict
 from pathlib import Path
-<<<<<<< HEAD
-from typing import Dict, List, Optional, Set, Tuple, Iterator
-=======
 from typing import Dict, Iterator, List, Optional, Set, Tuple
->>>>>>> 55b0addf
 from tqdm import tqdm
 
 from .plugins import Command
